// Platform-specific CoreAudio integration for macOS
//
// This module provides direct CoreAudio API integration for device discovery,
// device ID resolution, and default device checking. It handles the low-level
// CoreAudio system calls and provides a clean interface for the higher-level
// device management system.

#[cfg(target_os = "macos")]
use anyhow::Result;
#[cfg(target_os = "macos")]
use std::collections::HashMap;
#[cfg(target_os = "macos")]
use std::sync::Arc;
#[cfg(target_os = "macos")]
use tokio::sync::Mutex;
#[cfg(target_os = "macos")]
use tracing::{info, warn};

#[cfg(target_os = "macos")]
use core_foundation::base::TCFType;
#[cfg(target_os = "macos")]
use core_foundation::string::{CFString, CFStringRef};
#[cfg(target_os = "macos")]
use coreaudio_sys::{
    kAudioDevicePropertyDeviceNameCFString, kAudioDevicePropertyStreams,
    kAudioHardwarePropertyDefaultInputDevice, kAudioHardwarePropertyDefaultOutputDevice,
    kAudioHardwarePropertyDevices, kAudioObjectPropertyElementMaster,
    kAudioObjectPropertyScopeGlobal, kAudioObjectPropertyScopeInput,
    kAudioObjectPropertyScopeOutput, kAudioObjectSystemObject, AudioDeviceID,
    AudioObjectPropertyAddress,
};

#[cfg(target_os = "macos")]
use crate::audio::types::{AudioDeviceHandle, AudioDeviceInfo, CoreAudioDevice};

/// CoreAudio integration manager for direct system audio access
#[cfg(target_os = "macos")]
pub struct CoreAudioIntegration {
    devices_cache: Arc<Mutex<HashMap<String, AudioDeviceInfo>>>,
}

#[cfg(target_os = "macos")]
impl CoreAudioIntegration {
    /// Create a new CoreAudio integration manager
    pub fn new(devices_cache: Arc<Mutex<HashMap<String, AudioDeviceInfo>>>) -> Self {
        Self { devices_cache }
    }

    /// Enumerate devices using direct CoreAudio API access
    pub async fn enumerate_coreaudio_devices(&self) -> Result<Vec<AudioDeviceInfo>> {
        use std::mem;
        use std::ptr;

        let mut devices = Vec::new();

        info!("Starting CoreAudio direct device enumeration");

        // Get all audio devices from CoreAudio
        let property_address = AudioObjectPropertyAddress {
            mSelector: kAudioHardwarePropertyDevices,
            mScope: kAudioObjectPropertyScopeGlobal,
            mElement: kAudioObjectPropertyElementMaster,
        };

        // Get the number of devices
        let mut data_size: u32 = 0;
        let status = unsafe {
            coreaudio_sys::AudioObjectGetPropertyDataSize(
                kAudioObjectSystemObject,
                &property_address as *const _,
                0,
                ptr::null(),
                &mut data_size as *mut _,
            )
        };

        if status != 0 {
            return Err(anyhow::anyhow!(
                "Failed to get CoreAudio device count: {}",
                status
            ));
        }

        let device_count = data_size / mem::size_of::<AudioDeviceID>() as u32;
<<<<<<< HEAD
        crate::device_debug!("CoreAudio reports {} total audio devices", device_count);
        
=======
        info!("CoreAudio reports {} total audio devices", device_count);

>>>>>>> 89ebddc7
        if device_count == 0 {
            return Ok(devices);
        }

        // Get the device IDs
        let mut device_ids: Vec<AudioDeviceID> = vec![0; device_count as usize];
        let mut actual_size = data_size;

        let status = unsafe {
            coreaudio_sys::AudioObjectGetPropertyData(
                kAudioObjectSystemObject,
                &property_address as *const _,
                0,
                ptr::null(),
                &mut actual_size as *mut _,
                device_ids.as_mut_ptr() as *mut _,
            )
        };

        if status != 0 {
            return Err(anyhow::anyhow!(
                "Failed to get CoreAudio device IDs: {}",
                status
            ));
        }

        // Process each device
        for device_id in device_ids {
            match self.get_coreaudio_device_info(device_id).await {
                Ok(device_infos) => {
                    for device_info in device_infos {
<<<<<<< HEAD
                        crate::device_debug!("Found CoreAudio device: {} ({})", device_info.name, device_info.id);
=======
                        info!(
                            "Found CoreAudio device: {} ({})",
                            device_info.name, device_info.id
                        );
>>>>>>> 89ebddc7
                        devices.push(device_info);
                    }
                }
                Err(e) => {
                    warn!("Failed to get info for device {}: {}", device_id, e);
                }
            }
        }

        Ok(devices)
    }

    /// Get device info from CoreAudio device ID - returns multiple entries for dual-capability devices
    async fn get_coreaudio_device_info(
        &self,
        device_id: AudioDeviceID,
    ) -> Result<Vec<AudioDeviceInfo>> {
        use std::mem;
        use std::ptr;

        // Get device name and convert to String immediately to avoid Send issues
        let device_name = {
            let name_property = AudioObjectPropertyAddress {
                mSelector: kAudioDevicePropertyDeviceNameCFString,
                mScope: kAudioObjectPropertyScopeGlobal,
                mElement: kAudioObjectPropertyElementMaster,
            };

            let mut name_size = mem::size_of::<CFStringRef>() as u32;
            let mut cf_string_ref: CFStringRef = ptr::null();

            let status = unsafe {
                coreaudio_sys::AudioObjectGetPropertyData(
                    device_id,
                    &name_property as *const _,
                    0,
                    ptr::null(),
                    &mut name_size as *mut _,
                    &mut cf_string_ref as *mut _ as *mut _,
                )
            };

            if status != 0 {
                return Err(anyhow::anyhow!(
                    "Failed to get device name for device {}: {}",
                    device_id,
                    status
                ));
            }

            let cf_string = unsafe { CFString::wrap_under_get_rule(cf_string_ref) };
            cf_string.to_string()
        };

        // Check if device has output streams
        let has_output = self.device_has_streams(device_id, false).await?;

        // Check if device has input streams
        let has_input = self.device_has_streams(device_id, true).await?;

        // Skip devices that have neither input nor output
        if !has_input && !has_output {
            return Ok(Vec::new());
        }

        let clean_name = device_name
            .replace(" ", "_")
            .replace("(", "")
            .replace(")", "")
            .to_lowercase();

        // For devices that support both input and output, we need to create separate entries
        let mut device_infos = Vec::new();

        // Create input device entry if device supports input
        if has_input {
            let input_device_id = format!("input_{}", clean_name);
            let is_default_input = self
                .is_coreaudio_default_device(device_id, false)
                .await
                .unwrap_or(false);

            device_infos.push(AudioDeviceInfo {
                id: input_device_id,
                name: device_name.clone(),
                is_input: true,
                is_output: false,
                is_default: is_default_input,
                supported_sample_rates: vec![48000, 44100], // Prioritize 48kHz to match system default
                supported_channels: vec![2],                // Assume stereo
                host_api: "CoreAudio (Direct)".to_string(),
            });
        }

        // Create output device entry if device supports output
        if has_output {
            let output_device_id = format!("output_{}", clean_name);
            let is_default_output = self
                .is_coreaudio_default_device(device_id, true)
                .await
                .unwrap_or(false);

            device_infos.push(AudioDeviceInfo {
                id: output_device_id,
                name: device_name.clone(),
                is_input: false,
                is_output: true,
                is_default: is_default_output,
                supported_sample_rates: vec![48000, 44100], // Prioritize 48kHz to match system default
                supported_channels: vec![2],                // Assume stereo
                host_api: "CoreAudio (Direct)".to_string(),
            });
        }

        Ok(device_infos)
    }

    /// Check if a device has streams in the specified direction
    async fn device_has_streams(&self, device_id: AudioDeviceID, is_input: bool) -> Result<bool> {
        use std::ptr;

        let streams_property = AudioObjectPropertyAddress {
            mSelector: kAudioDevicePropertyStreams,
            mScope: if is_input {
                kAudioObjectPropertyScopeInput
            } else {
                kAudioObjectPropertyScopeOutput
            },
            mElement: kAudioObjectPropertyElementMaster,
        };

        let mut streams_size: u32 = 0;
        let status = unsafe {
            coreaudio_sys::AudioObjectGetPropertyDataSize(
                device_id,
                &streams_property as *const _,
                0,
                ptr::null(),
                &mut streams_size as *mut _,
            )
        };

        Ok(status == 0 && streams_size > 0)
    }

    /// Check if a CoreAudio device is the system default
    pub async fn is_coreaudio_default_device(
        &self,
        device_id: AudioDeviceID,
        is_output: bool,
    ) -> Result<bool> {
        use std::mem;
        use std::ptr;

        let property_selector = if is_output {
            kAudioHardwarePropertyDefaultOutputDevice
        } else {
            kAudioHardwarePropertyDefaultInputDevice
        };

        let property = AudioObjectPropertyAddress {
            mSelector: property_selector,
            mScope: kAudioObjectPropertyScopeGlobal,
            mElement: kAudioObjectPropertyElementMaster,
        };

        let mut default_device_id: AudioDeviceID = 0;
        let mut size = mem::size_of::<AudioDeviceID>() as u32;

        let status = unsafe {
            coreaudio_sys::AudioObjectGetPropertyData(
                kAudioObjectSystemObject,
                &property as *const _,
                0,
                ptr::null(),
                &mut size as *mut _,
                &mut default_device_id as *mut _ as *mut _,
            )
        };

        if status == 0 {
            Ok(default_device_id == device_id)
        } else {
            Ok(false)
        }
    }

    /// Find the CoreAudio device ID by name
    pub async fn find_coreaudio_device_id(&self, device_name: &str) -> Result<AudioDeviceID> {
        use std::mem;
        use std::ptr;

        // Get all audio devices from CoreAudio
        let property_address = AudioObjectPropertyAddress {
            mSelector: kAudioHardwarePropertyDevices,
            mScope: kAudioObjectPropertyScopeGlobal,
            mElement: kAudioObjectPropertyElementMaster,
        };

        // Get device count
        let mut data_size: u32 = 0;
        let status = unsafe {
            coreaudio_sys::AudioObjectGetPropertyDataSize(
                kAudioObjectSystemObject,
                &property_address as *const _,
                0,
                ptr::null(),
                &mut data_size as *mut _,
            )
        };

        if status != 0 {
            return Err(anyhow::anyhow!(
                "Failed to get CoreAudio device count: {}",
                status
            ));
        }

        let device_count = data_size / mem::size_of::<AudioDeviceID>() as u32;
        let mut device_ids: Vec<AudioDeviceID> = vec![0; device_count as usize];
        let mut actual_size = data_size;

        let status = unsafe {
            coreaudio_sys::AudioObjectGetPropertyData(
                kAudioObjectSystemObject,
                &property_address as *const _,
                0,
                ptr::null(),
                &mut actual_size as *mut _,
                device_ids.as_mut_ptr() as *mut _,
            )
        };

        if status != 0 {
            return Err(anyhow::anyhow!(
                "Failed to get CoreAudio device IDs: {}",
                status
            ));
        }

        // Find device by name
        for device_id in device_ids {
            if let Ok(name) = self.get_coreaudio_device_name(device_id).await {
                if name == device_name {
                    return Ok(device_id);
                }
            }
        }

        Err(anyhow::anyhow!(
            "CoreAudio device not found: {}",
            device_name
        ))
    }

    /// Get CoreAudio device name by ID
    pub async fn get_coreaudio_device_name(&self, device_id: AudioDeviceID) -> Result<String> {
        use std::mem;
        use std::ptr;

        let name_property = AudioObjectPropertyAddress {
            mSelector: kAudioDevicePropertyDeviceNameCFString,
            mScope: kAudioObjectPropertyScopeGlobal,
            mElement: kAudioObjectPropertyElementMaster,
        };

        let mut name_size = mem::size_of::<CFStringRef>() as u32;
        let mut cf_string_ref: CFStringRef = ptr::null();

        let status = unsafe {
            coreaudio_sys::AudioObjectGetPropertyData(
                device_id,
                &name_property as *const _,
                0,
                ptr::null(),
                &mut name_size as *mut _,
                &mut cf_string_ref as *mut _ as *mut _,
            )
        };

        if status != 0 {
            return Err(anyhow::anyhow!(
                "Failed to get device name for device {}: {}",
                device_id,
                status
            ));
        }

        let cf_string = unsafe { CFString::wrap_under_get_rule(cf_string_ref) };
        Ok(cf_string.to_string())
    }

    /// Create a CoreAudio device handle for direct audio streaming
    pub async fn create_coreaudio_device_handle(
        &self,
        device_info: &AudioDeviceInfo,
        _is_input: bool,
    ) -> Result<AudioDeviceHandle> {
        // Extract the actual CoreAudio device ID from our device info
        // We need to re-enumerate to get the raw device ID
        match self.find_coreaudio_device_id(&device_info.name).await {
            Ok(device_id) => {
                info!(
                    "Creating CoreAudio handle for device {} (ID: {})",
                    device_info.name, device_id
                );
                Ok(AudioDeviceHandle::CoreAudio(CoreAudioDevice {
                    device_id,
                    name: device_info.name.clone(),
                    sample_rate: 48000, // Match system default (was 44100)
                    channels: 2,        // Default stereo
                    stream: None,       // Stream will be created when needed
                }))
            }
            Err(e) => {
                warn!(
                    "Failed to find CoreAudio device ID for {}: {}",
                    device_info.name, e
                );
                Err(e)
            }
        }
    }
}

// Non-macOS stub implementations
#[cfg(not(target_os = "macos"))]
pub struct CoreAudioIntegration;

#[cfg(not(target_os = "macos"))]
impl CoreAudioIntegration {
    pub fn new(
        _devices_cache: std::sync::Arc<
            tokio::sync::Mutex<
                std::collections::HashMap<String, crate::audio::types::AudioDeviceInfo>,
            >,
        >,
    ) -> Self {
        Self
    }

    pub async fn enumerate_coreaudio_devices(
        &self,
    ) -> anyhow::Result<Vec<crate::audio::types::AudioDeviceInfo>> {
        Ok(Vec::new())
    }

    pub async fn create_coreaudio_device_handle(
        &self,
        _device_info: &crate::audio::types::AudioDeviceInfo,
        _is_input: bool,
    ) -> anyhow::Result<crate::audio::types::AudioDeviceHandle> {
        Err(anyhow::anyhow!("CoreAudio not available on this platform"))
    }
}<|MERGE_RESOLUTION|>--- conflicted
+++ resolved
@@ -82,13 +82,8 @@
         }
 
         let device_count = data_size / mem::size_of::<AudioDeviceID>() as u32;
-<<<<<<< HEAD
         crate::device_debug!("CoreAudio reports {} total audio devices", device_count);
-        
-=======
-        info!("CoreAudio reports {} total audio devices", device_count);
-
->>>>>>> 89ebddc7
+
         if device_count == 0 {
             return Ok(devices);
         }
@@ -120,14 +115,7 @@
             match self.get_coreaudio_device_info(device_id).await {
                 Ok(device_infos) => {
                     for device_info in device_infos {
-<<<<<<< HEAD
                         crate::device_debug!("Found CoreAudio device: {} ({})", device_info.name, device_info.id);
-=======
-                        info!(
-                            "Found CoreAudio device: {} ({})",
-                            device_info.name, device_info.id
-                        );
->>>>>>> 89ebddc7
                         devices.push(device_info);
                     }
                 }
