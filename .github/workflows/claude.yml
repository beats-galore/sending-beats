name: Claude Code

on:
  issue_comment:
    types: [created]
  pull_request_review_comment:
    types: [created]
  issues:
    types: [opened, assigned]
  pull_request_review:
    types: [submitted]

jobs:
<<<<<<< HEAD
  # claude:
  #   if: |
  #     (github.event_name == 'issue_comment' && contains(github.event.comment.body, '@claude')) ||
  #     (github.event_name == 'pull_request_review_comment' && contains(github.event.comment.body, '@claude')) ||
  #     (github.event_name == 'pull_request_review' && contains(github.event.review.body, '@claude')) ||
  #     (github.event_name == 'issues' && (contains(github.event.issue.body, '@claude') || contains(github.event.issue.title, '@claude')))
  #   runs-on: ubuntu-latest
  #   permissions:
  #     contents: read
  #     pull-requests: read
  #     issues: read
  #     id-token: write
  #     actions: read # Required for Claude to read CI results on PRs
  #   steps:
  #     - name: Checkout repository
  #       uses: actions/checkout@v4
  #       with:
  #         fetch-depth: 1

  #     - name: Run Claude Code
  #       id: claude
  #       uses: anthropics/claude-code-action@beta
  #       with:
  #         claude_code_oauth_token: ${{ secrets.CLAUDE_CODE_OAUTH_TOKEN }}

  #         # This is an optional setting that allows Claude to read CI results on PRs
  #         additional_permissions: |
  #           actions: read

  #         # Optional: Specify model (defaults to Claude Sonnet 4, uncomment for Claude Opus 4.1)
  #         # model: "claude-opus-4-1-20250805"

  #         # Optional: Customize the trigger phrase (default: @claude)
  #         # trigger_phrase: "/claude"

  #         # Optional: Trigger when specific user is assigned to an issue
  #         # assignee_trigger: "claude-bot"

  #         # Optional: Allow Claude to run specific commands
  #         # allowed_tools: "Bash(npm install),Bash(npm run build),Bash(npm run test:*),Bash(npm run lint:*)"

  #         # Optional: Add custom instructions for Claude to customize its behavior for your project
  #         # custom_instructions: |
  #         #   Follow our coding standards
  #         #   Ensure all new code has tests
  #         #   Use TypeScript for new files

  #         # Optional: Custom environment variables for Claude
  #         # claude_env: |
  #         #   NODE_ENV: test

=======
>>>>>>> e68f5a84
  claude-review:
    if: |
      (github.event_name == 'issue_comment' && contains(github.event.comment.body, '@claude review')) ||
      (github.event_name == 'pull_request_review_comment' && contains(github.event.comment.body, '@claude review')) ||
      (github.event_name == 'pull_request_review' && contains(github.event.review.body, '@claude review'))
    runs-on: ubuntu-latest
    permissions:
      contents: read
      pull-requests: read
      issues: read
      id-token: write
    steps:
      - name: Checkout repository
        uses: actions/checkout@v4
        with:
          fetch-depth: 1

      - name: Run Claude Code Review
        id: claude-review
        uses: anthropics/claude-code-action@beta
        with:
          claude_code_oauth_token: ${{ secrets.CLAUDE_CODE_OAUTH_TOKEN }}

          # Optional: Specify model (defaults to Claude Sonnet 4, uncomment for Claude Opus 4.1)
          # model: "claude-opus-4-1-20250805"

          # Direct prompt for automated review (triggered by @claude review)
          direct_prompt: |
            Please review this pull request and provide feedback on:
            - Code quality and best practices
            - Potential bugs or issues
            - Performance considerations
            - Security concerns
            - Test coverage

            Be constructive and helpful in your feedback.

          # Optional: Use sticky comments to make Claude reuse the same comment on subsequent pushes to the same PR
          # use_sticky_comment: true<|MERGE_RESOLUTION|>--- conflicted
+++ resolved
@@ -11,60 +11,6 @@
     types: [submitted]
 
 jobs:
-<<<<<<< HEAD
-  # claude:
-  #   if: |
-  #     (github.event_name == 'issue_comment' && contains(github.event.comment.body, '@claude')) ||
-  #     (github.event_name == 'pull_request_review_comment' && contains(github.event.comment.body, '@claude')) ||
-  #     (github.event_name == 'pull_request_review' && contains(github.event.review.body, '@claude')) ||
-  #     (github.event_name == 'issues' && (contains(github.event.issue.body, '@claude') || contains(github.event.issue.title, '@claude')))
-  #   runs-on: ubuntu-latest
-  #   permissions:
-  #     contents: read
-  #     pull-requests: read
-  #     issues: read
-  #     id-token: write
-  #     actions: read # Required for Claude to read CI results on PRs
-  #   steps:
-  #     - name: Checkout repository
-  #       uses: actions/checkout@v4
-  #       with:
-  #         fetch-depth: 1
-
-  #     - name: Run Claude Code
-  #       id: claude
-  #       uses: anthropics/claude-code-action@beta
-  #       with:
-  #         claude_code_oauth_token: ${{ secrets.CLAUDE_CODE_OAUTH_TOKEN }}
-
-  #         # This is an optional setting that allows Claude to read CI results on PRs
-  #         additional_permissions: |
-  #           actions: read
-
-  #         # Optional: Specify model (defaults to Claude Sonnet 4, uncomment for Claude Opus 4.1)
-  #         # model: "claude-opus-4-1-20250805"
-
-  #         # Optional: Customize the trigger phrase (default: @claude)
-  #         # trigger_phrase: "/claude"
-
-  #         # Optional: Trigger when specific user is assigned to an issue
-  #         # assignee_trigger: "claude-bot"
-
-  #         # Optional: Allow Claude to run specific commands
-  #         # allowed_tools: "Bash(npm install),Bash(npm run build),Bash(npm run test:*),Bash(npm run lint:*)"
-
-  #         # Optional: Add custom instructions for Claude to customize its behavior for your project
-  #         # custom_instructions: |
-  #         #   Follow our coding standards
-  #         #   Ensure all new code has tests
-  #         #   Use TypeScript for new files
-
-  #         # Optional: Custom environment variables for Claude
-  #         # claude_env: |
-  #         #   NODE_ENV: test
-
-=======
->>>>>>> e68f5a84
   claude-review:
     if: |
       (github.event_name == 'issue_comment' && contains(github.event.comment.body, '@claude review')) ||
